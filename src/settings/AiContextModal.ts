/*
 * Radial Timeline (tm) Plugin for Obsidian
 * Copyright (c) 2025 Eric Rhys Taylor
 * Licensed under a Source-Available, Non-Commercial License. See LICENSE file for details.
 */
import { App, Modal, ButtonComponent, DropdownComponent, TextComponent, Notice } from 'obsidian';
import type RadialTimelinePlugin from '../main';

interface AiContextTemplate {
    id: string;
    name: string;
    prompt: string;
    isBuiltIn: boolean;
}

/**
 * Simple text input modal to replace prompt()
 */
class TextInputModal extends Modal {
    private result: string | null = null;
    private readonly title: string;
    private readonly defaultValue: string;
    private readonly onSubmit: (result: string) => void;
    private inputEl?: HTMLInputElement;

    constructor(app: App, title: string, defaultValue: string, onSubmit: (result: string) => void) {
        super(app);
        this.title = title;
        this.defaultValue = defaultValue;
        this.onSubmit = onSubmit;
    }

    onOpen(): void {
        const { contentEl, titleEl } = this;
        titleEl.setText(this.title);

        // Input field
        this.inputEl = contentEl.createEl('input', {
            type: 'text',
            value: this.defaultValue,
            cls: 'rt-text-input-modal-field'
        });

        // Focus and select all
        window.setTimeout(() => {
            this.inputEl?.focus();
            this.inputEl?.select();
        }, 10);

<<<<<<< HEAD
        // Handle Enter key
      const handleKeydown = (e: KeyboardEvent) => {
          if (e.key === 'Enter') {
              e.preventDefault();
              this.submit(inputEl.value);
          } else if (e.key === 'Escape') {
              this.close();
          }
      };
      this.registerDomEvent(inputEl, 'keydown', handleKeydown);
=======
        // Handle Enter key - using arrow function to maintain 'this' context
        const handleKeydown = (e: KeyboardEvent) => {
            if (e.key === 'Enter') {
                e.preventDefault();
                this.submit(this.inputEl?.value || '');
            } else if (e.key === 'Escape') {
                this.close();
            }
        };
        // SAFE: Modal classes don't have registerDomEvent, manual cleanup in onClose
        this.inputEl.addEventListener('keydown', handleKeydown);

        // Store handler reference for cleanup
        (this as any)._keydownHandler = handleKeydown;
>>>>>>> 6471832c

        // Buttons
        const buttonRow = contentEl.createDiv({ cls: 'modal-button-container rt-text-input-modal-buttons' });

        new ButtonComponent(buttonRow)
            .setButtonText('Cancel')
            .onClick(() => this.close());

        new ButtonComponent(buttonRow)
            .setButtonText('OK')
            .setCta()
            .onClick(() => this.submit(this.inputEl?.value || ''));
    }

    onClose(): void {
        // Clean up event listeners to prevent memory leaks
        if (this.inputEl && (this as any)._keydownHandler) {
            this.inputEl.removeEventListener('keydown', (this as any)._keydownHandler);
        }
    }

    private submit(value: string): void {
        const trimmedValue = value.trim();
        if (trimmedValue) {
            this.onSubmit(trimmedValue);
            this.close();
        } else {
            new Notice('Please enter a template name');
        }
    }
}

/**
 * AiContextModal allows users to manage AI context templates for story analysis.
 * Users can select, create, edit, rename, and delete custom templates.
 * Built-in templates are read-only but can be copied.
 */
export class AiContextModal extends Modal {
    private readonly plugin: RadialTimelinePlugin;
    private readonly onSave: () => void;
    
    private currentTemplateId: string;
    private templates: AiContextTemplate[];
    private isDirty: boolean = false;
    
    private dropdownComponent?: DropdownComponent;
    private textareaEl?: HTMLTextAreaElement;
    private saveButton?: ButtonComponent;
    private deleteButton?: ButtonComponent;
    private renameButton?: ButtonComponent;
    private copyButton?: ButtonComponent;

    constructor(app: App, plugin: RadialTimelinePlugin, onSave: () => void) {
        super(app);
        this.plugin = plugin;
        this.onSave = onSave;
        
        // Clone templates to allow cancel without saving
        this.templates = JSON.parse(JSON.stringify(plugin.settings.aiContextTemplates || []));
        this.currentTemplateId = plugin.settings.activeAiContextTemplateId || 'commercial_genre';
    }

    onOpen(): void {
        const { contentEl, titleEl } = this;
        titleEl.setText('AI Context Templates');

        // Info section
        const infoEl = contentEl.createDiv({ cls: 'rt-ai-context-info' });
        infoEl.setText('Define context for AI LLM analysis. This text prepends all prompts sent to LLM to establish role and context.');

        // Template selector section
        const selectorSection = contentEl.createDiv({ cls: 'rt-ai-context-selector-section' });
        
        const selectorLabel = selectorSection.createDiv({ cls: 'rt-ai-context-label' });
        selectorLabel.setText('Template:');
        
        const selectorRow = selectorSection.createDiv({ cls: 'rt-ai-context-selector-row' });
        
        // Dropdown for template selection
        this.dropdownComponent = new DropdownComponent(selectorRow);
        this.updateDropdownOptions();
        this.dropdownComponent.setValue(this.currentTemplateId);
        this.dropdownComponent.onChange((value) => {
            if (this.isDirty) {
                const discard = window.confirm('You have unsaved changes. Discard them?');
                if (!discard) {
                    // Revert dropdown to previous selection
                    this.dropdownComponent?.setValue(this.currentTemplateId);
                    return;
                }
                this.isDirty = false;
            }
            this.currentTemplateId = value;
            this.updateEditorSection();
        });
        
        // Template management buttons row
        const buttonRow = selectorSection.createDiv({ cls: 'rt-ai-context-button-row' });
        
        // New Template button
        new ButtonComponent(buttonRow)
            .setButtonText('New Template')
            .onClick(() => this.createNewTemplate());
        
        // Rename button
        this.renameButton = new ButtonComponent(buttonRow)
            .setButtonText('Rename')
            .onClick(() => this.renameTemplate());
        
        // Copy button (for built-in templates)
        this.copyButton = new ButtonComponent(buttonRow)
            .setButtonText('Create Copy')
            .onClick(() => this.copyTemplate());
        
        // Delete button
        this.deleteButton = new ButtonComponent(buttonRow)
            .setButtonText('Delete')
            .setWarning()
            .onClick(() => this.deleteTemplate());

        // Editor section
        const editorSection = contentEl.createDiv({ cls: 'rt-ai-context-editor-section' });
        
        const editorLabel = editorSection.createDiv({ cls: 'rt-ai-context-label' });
        editorLabel.setText('Prompt:');
        
        // Textarea for editing prompt
        this.textareaEl = editorSection.createEl('textarea', { cls: 'rt-ai-context-textarea' });
        this.textareaEl.placeholder = 'Enter your AI context prompt here...';
        
        // Preview section (must be created before the event listener references it)
        const previewSection = contentEl.createDiv({ cls: 'rt-ai-context-preview-section' });
        const previewLabel = previewSection.createDiv({ cls: 'rt-ai-context-label' });
        previewLabel.setText('How it will appear:');
        const previewText = previewSection.createDiv({ cls: 'rt-ai-context-preview' });
        
        // Track changes and update preview
<<<<<<< HEAD
      const handleInput = () => {
          const currentTemplate = this.getCurrentTemplate();
          if (currentTemplate && !currentTemplate.isBuiltIn) {
              this.isDirty = true;
              this.updateButtonStates();
          }

          const prompt = this.textareaEl?.value.trim() || '';
          if (prompt) {
              previewText.textContent = `${prompt}\n\nBefore taking action, prepare an action plan.\n\n[Rest of AI prompt...]`;
          } else {
              previewText.textContent = '[No context set - will use default AI prompt]';
          }
      };
      this.registerDomEvent(this.textareaEl, 'input', handleInput);
=======
        const handleInput = () => {
            const currentTemplate = this.getCurrentTemplate();
            if (currentTemplate && !currentTemplate.isBuiltIn) {
                this.isDirty = true;
                this.updateButtonStates();
            }

            const prompt = this.textareaEl?.value.trim() || '';
            if (prompt) {
                previewText.textContent = `${prompt}\n\nBefore taking action, prepare an action plan.\n\n[Rest of AI prompt...]`;
            } else {
                previewText.textContent = '[No context set - will use default AI prompt]';
            }
        };
        // SAFE: Modal classes don't have registerDomEvent, manual cleanup in onClose
        this.textareaEl.addEventListener('input', handleInput);
        
        // Store handler reference for cleanup
        (this as any)._inputHandler = handleInput;
>>>>>>> 6471832c

        // Action buttons
        const actionRow = contentEl.createDiv({ cls: 'rt-ai-context-actions' });
        
        // Save button
        this.saveButton = new ButtonComponent(actionRow)
            .setButtonText('Save Changes')
            .setCta()
            .onClick(() => this.saveChanges());
        
        // Set Active button
        new ButtonComponent(actionRow)
            .setButtonText('Set as Active & Close')
            .onClick(() => this.setActiveAndClose());
        
        // Close button
        new ButtonComponent(actionRow)
            .setButtonText('Cancel')
            .onClick(() => {
                if (this.isDirty) {
                    const discard = window.confirm('You have unsaved changes. Discard them?');
                    if (!discard) return;
                }
                this.close();
            });

        // Initialize editor state
        this.updateEditorSection();
        this.updateButtonStates();
    }

    onClose(): void {
        // Clean up event listeners to prevent memory leaks
        if (this.textareaEl && (this as any)._inputHandler) {
            this.textareaEl.removeEventListener('input', (this as any)._inputHandler);
        }
    }


    private updateDropdownOptions(): void {
        if (!this.dropdownComponent) return;
        
        // Clear existing options
        this.dropdownComponent.selectEl.empty();
        
        // Add all templates
        this.templates.forEach(template => {
            const label = template.isBuiltIn ? `${template.name} (Built-in)` : template.name;
            this.dropdownComponent!.addOption(template.id, label);
        });
    }

    private getCurrentTemplate(): AiContextTemplate | undefined {
        return this.templates.find(t => t.id === this.currentTemplateId);
    }

    private updateEditorSection(): void {
        const currentTemplate = this.getCurrentTemplate();
        if (!currentTemplate) return;
        
        if (this.textareaEl) {
            this.textareaEl.value = currentTemplate.prompt;
            this.textareaEl.disabled = currentTemplate.isBuiltIn;
            
            // Update preview
            const previewText = this.contentEl.querySelector('.rt-ai-context-preview');
            if (previewText) {
                const prompt = currentTemplate.prompt.trim();
                if (prompt) {
                    previewText.textContent = `${prompt}\n\nBefore taking action, prepare an action plan.\n\n[Rest of AI prompt...]`;
                } else {
                    previewText.textContent = '[No context set - will use default AI prompt]';
                }
            }
        }
        
        this.isDirty = false;
        this.updateButtonStates();
    }

    private updateButtonStates(): void {
        const currentTemplate = this.getCurrentTemplate();
        if (!currentTemplate) return;
        
        const isBuiltIn = currentTemplate.isBuiltIn;
        
        // Save button only enabled for custom templates with changes
        if (this.saveButton) {
            this.saveButton.setDisabled(isBuiltIn || !this.isDirty);
        }
        
        // Delete and Rename only for custom templates
        if (this.deleteButton) {
            this.deleteButton.setDisabled(isBuiltIn);
        }
        if (this.renameButton) {
            this.renameButton.setDisabled(isBuiltIn);
        }
        
        // Copy button only visible/enabled for built-in templates
        if (this.copyButton) {
            this.copyButton.setDisabled(!isBuiltIn);
        }
    }

    private createNewTemplate(): void {
        // Get current template's prompt to use as starting point
        const currentTemplate = this.getCurrentTemplate();
        const basePrompt = currentTemplate?.prompt || '';
        
        const modal = new TextInputModal(
            this.app,
            'Enter template name',
            '',
            (name) => {
                // Generate unique ID
                const id = `custom-${Date.now()}-${Math.random().toString(36).substring(2, 9)}`;
                
                // Create new template with current template's prompt as starting point
                const newTemplate: AiContextTemplate = {
                    id,
                    name: name,
                    prompt: basePrompt,
                    isBuiltIn: false
                };
                
                this.templates.push(newTemplate);
                this.updateDropdownOptions();
                this.dropdownComponent?.setValue(id);
                this.currentTemplateId = id;
                this.updateEditorSection();
                
                new Notice(`Created template: ${name}`);
            }
        );
        modal.open();
    }

    private renameTemplate(): void {
        const currentTemplate = this.getCurrentTemplate();
        if (!currentTemplate || currentTemplate.isBuiltIn) return;
        
        const modal = new TextInputModal(
            this.app,
            'Enter new name',
            currentTemplate.name,
            (newName) => {
                currentTemplate.name = newName;
                this.updateDropdownOptions();
                this.dropdownComponent?.setValue(this.currentTemplateId);
                new Notice(`Renamed to: ${newName}`);
            }
        );
        modal.open();
    }

    private copyTemplate(): void {
        const currentTemplate = this.getCurrentTemplate();
        if (!currentTemplate) return;
        
        const modal = new TextInputModal(
            this.app,
            'Enter name for copy',
            `${currentTemplate.name} (Copy)`,
            (name) => {
                // Generate unique ID
                const id = `custom-${Date.now()}-${Math.random().toString(36).substring(2, 9)}`;
                
                const newTemplate: AiContextTemplate = {
                    id,
                    name: name,
                    prompt: currentTemplate.prompt,
                    isBuiltIn: false
                };
                
                this.templates.push(newTemplate);
                this.updateDropdownOptions();
                this.dropdownComponent?.setValue(id);
                this.currentTemplateId = id;
                this.updateEditorSection();
                
                new Notice(`Created copy: ${name}`);
            }
        );
        modal.open();
    }

    private deleteTemplate(): void {
        const currentTemplate = this.getCurrentTemplate();
        if (!currentTemplate || currentTemplate.isBuiltIn) return;
        
        const confirmed = window.confirm(`Delete template "${currentTemplate.name}"? This cannot be undone.`);
        if (!confirmed) return;
        
        // Remove template
        this.templates = this.templates.filter(t => t.id !== this.currentTemplateId);
        
        // Switch to first available template
        if (this.templates.length > 0) {
            this.currentTemplateId = this.templates[0].id;
        } else {
            // Fallback (should not occur with built-ins present)
            this.currentTemplateId = 'commercial_genre';
        }
        
        this.updateDropdownOptions();
        this.dropdownComponent?.setValue(this.currentTemplateId);
        this.updateEditorSection();
        
        new Notice(`Deleted template: ${currentTemplate.name}`);
    }

    private saveChanges(): void {
        const currentTemplate = this.getCurrentTemplate();
        if (!currentTemplate || currentTemplate.isBuiltIn) return;
        
        if (this.textareaEl) {
            currentTemplate.prompt = this.textareaEl.value;
        }
        
        this.isDirty = false;
        this.updateButtonStates();
        
        new Notice('Template saved');
    }

    private async setActiveAndClose(): Promise<void> {
        if (this.isDirty) {
            this.saveChanges();
        }
        
        this.plugin.settings.aiContextTemplates = this.templates;
        this.plugin.settings.activeAiContextTemplateId = this.currentTemplateId;
        await this.plugin.saveSettings();
        
        const currentTemplate = this.getCurrentTemplate();
        new Notice(`Active template: ${currentTemplate?.name || 'Unknown'}`);
        
        this.onSave();
        this.close();
    }
}

export default AiContextModal;<|MERGE_RESOLUTION|>--- conflicted
+++ resolved
@@ -47,18 +47,6 @@
             this.inputEl?.select();
         }, 10);
 
-<<<<<<< HEAD
-        // Handle Enter key
-      const handleKeydown = (e: KeyboardEvent) => {
-          if (e.key === 'Enter') {
-              e.preventDefault();
-              this.submit(inputEl.value);
-          } else if (e.key === 'Escape') {
-              this.close();
-          }
-      };
-      this.registerDomEvent(inputEl, 'keydown', handleKeydown);
-=======
         // Handle Enter key - using arrow function to maintain 'this' context
         const handleKeydown = (e: KeyboardEvent) => {
             if (e.key === 'Enter') {
@@ -73,7 +61,6 @@
 
         // Store handler reference for cleanup
         (this as any)._keydownHandler = handleKeydown;
->>>>>>> 6471832c
 
         // Buttons
         const buttonRow = contentEl.createDiv({ cls: 'modal-button-container rt-text-input-modal-buttons' });
@@ -211,23 +198,6 @@
         const previewText = previewSection.createDiv({ cls: 'rt-ai-context-preview' });
         
         // Track changes and update preview
-<<<<<<< HEAD
-      const handleInput = () => {
-          const currentTemplate = this.getCurrentTemplate();
-          if (currentTemplate && !currentTemplate.isBuiltIn) {
-              this.isDirty = true;
-              this.updateButtonStates();
-          }
-
-          const prompt = this.textareaEl?.value.trim() || '';
-          if (prompt) {
-              previewText.textContent = `${prompt}\n\nBefore taking action, prepare an action plan.\n\n[Rest of AI prompt...]`;
-          } else {
-              previewText.textContent = '[No context set - will use default AI prompt]';
-          }
-      };
-      this.registerDomEvent(this.textareaEl, 'input', handleInput);
-=======
         const handleInput = () => {
             const currentTemplate = this.getCurrentTemplate();
             if (currentTemplate && !currentTemplate.isBuiltIn) {
@@ -247,7 +217,6 @@
         
         // Store handler reference for cleanup
         (this as any)._inputHandler = handleInput;
->>>>>>> 6471832c
 
         // Action buttons
         const actionRow = contentEl.createDiv({ cls: 'rt-ai-context-actions' });
